--- conflicted
+++ resolved
@@ -35,25 +35,16 @@
     "recursive-include src *.zcml",
     ]
 
-<<<<<<< HEAD
-=======
-[check-manifest]
-ignore-bad-ideas = [
-    "src/zope/i18n/tests/de-default.mo",
-    "src/zope/i18n/tests/en-alt.mo",
-    "src/zope/i18n/tests/en-default.mo",
-    "src/zope/i18n/tests/locale/de/LC_MESSAGES/zope-i18n.mo",
-    "src/zope/i18n/tests/locale/en/LC_MESSAGES/zope-i18n.mo",
-    "src/zope/i18n/tests/locale2/en/LC_MESSAGES/zope-i18n.mo",
-    "src/zope/i18n/tests/locale3/en/LC_MESSAGES/zope-i18n.mo",
-    "src/zope/i18n/tests/locale3/en/LC_MESSAGES/zope-i18n2.mo",
-    "src/zope/i18n/tests/pl-default.mo",
-    "src/zope/i18n/tests/sr-default.mo",
-    "src/zope/i18n/tests/sr@Cyrl-default.mo",
-    "src/zope/i18n/tests/sr@Latn-default.mo",
+[zest-releaser]
+options = [
+    "prereleaser.before = zest.pocompile.available",
     ]
 
->>>>>>> 7739b6f6
+[git]
+ignore = [
+    "*.mo",
+    ]
+
 [zest-releaser]
 options = [
     "prereleaser.before = zest.pocompile.available",
